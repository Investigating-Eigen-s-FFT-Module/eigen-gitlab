--- conflicted
+++ resolved
@@ -111,7 +111,6 @@
 
 # SYCL
 macro(ei_add_test_internal_sycl testname testname_with_suffix)
-
   set(targetname ${testname_with_suffix})
 
   if(EIGEN_ADD_TEST_FILENAME_EXTENSION)
@@ -124,42 +123,27 @@
   set( bc_file "${CMAKE_CURRENT_BINARY_DIR}/${filename}.sycl")
   set( host_file "${CMAKE_CURRENT_SOURCE_DIR}/${filename}")
 
-<<<<<<< HEAD
   if(NOT EIGEN_SYCL_TRISYCL)
     include_directories( SYSTEM ${COMPUTECPP_PACKAGE_ROOT_DIR}/include)
 
     ADD_CUSTOM_COMMAND(
       OUTPUT ${include_file}
       COMMAND ${CMAKE_COMMAND} -E echo "\\#include \\\"${host_file}\\\"" > ${include_file}
-      COMMAND ${CMAKE_COMMAND} -E echo "\\#include \\\"${bc_file}.sycl\\\"" >> ${include_file}
-      DEPENDS ${filename} ${bc_file}.sycl
+      COMMAND ${CMAKE_COMMAND} -E echo "\\#include \\\"${bc_file}\\\"" >> ${include_file}
+      DEPENDS ${filename} ${bc_file}
       COMMENT "Building ComputeCpp integration header file ${include_file}"
       )
 
     # Add a custom target for the generated integration header
-    add_custom_target(${testname}_integration_header_sycl DEPENDS ${include_file})
+    add_custom_target("${testname}_integration_header_sycl" DEPENDS ${include_file})
+
     add_executable(${targetname} ${include_file})
-    add_dependencies(${targetname} ${testname}_integration_header_sycl)
+    add_dependencies(${targetname} "${testname}_integration_header_sycl")
   else()
     add_executable(${targetname} ${host_file})
   endif()
 
-  add_sycl_to_target(${targetname} ${filename} ${CMAKE_CURRENT_BINARY_DIR})
-=======
-  ADD_CUSTOM_COMMAND(
-    OUTPUT ${include_file}
-    COMMAND ${CMAKE_COMMAND} -E echo "\\#include \\\"${host_file}\\\"" > ${include_file}
-    COMMAND ${CMAKE_COMMAND} -E echo "\\#include \\\"${bc_file}\\\"" >> ${include_file}
-    DEPENDS ${host_file} ${bc_file}
-    COMMENT "Building ComputeCpp integration header file ${include_file}"
-  )
-  # Add a custom target for the generated integration header
-  add_custom_target("${testname}_integration_header_sycl" DEPENDS ${include_file})
-
-  add_executable(${targetname} ${include_file})
-  add_dependencies(${targetname} "${testname}_integration_header_sycl")
   add_sycl_to_target(${targetname} ${CMAKE_CURRENT_BINARY_DIR} ${filename})
->>>>>>> 61573338
 
   if (targetname MATCHES "^eigen2_")
     add_dependencies(eigen2_buildtests ${targetname})
