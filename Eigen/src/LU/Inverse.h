--- conflicted
+++ resolved
@@ -212,55 +212,7 @@
  : ei_compute_inverse_size4<Architecture::Target, typename MatrixType::Scalar,
                             MatrixType, ResultType>
 {
-<<<<<<< HEAD
-  static inline void run(const MatrixType& _matrix, ResultType& result)
-  {
-    typedef typename ResultType::Scalar Scalar;
-    typedef typename MatrixType::RealScalar RealScalar;
-
-    // we will do row permutations on the matrix. This copy should have negligible cost.
-    // if not, consider working in-place on the matrix (const-cast it, but then undo the permutations
-    // to nevertheless honor constness)
-    typename MatrixType::PlainMatrixType matrix(_matrix);
-
-    // let's extract from the 2 first colums a 2x2 block whose determinant is as big as possible.
-    int good_row0, good_row1, good_i;
-    Matrix<RealScalar,6,1> absdet;
-
-    // any 2x2 block with determinant above this threshold will be considered good enough
-    RealScalar d = (matrix.col(0).squaredNorm()+matrix.col(1).squaredNorm()) * RealScalar(1e-2);
-    #define ei_inv_size4_helper_macro(i,row0,row1) \
-    absdet[i] = ei_abs(matrix.coeff(row0,0)*matrix.coeff(row1,1) \
-                                 - matrix.coeff(row0,1)*matrix.coeff(row1,0)); \
-    if(absdet[i] > d) { good_row0=row0; good_row1=row1; goto good; }
-    ei_inv_size4_helper_macro(0,0,1)
-    ei_inv_size4_helper_macro(1,0,2)
-    ei_inv_size4_helper_macro(2,0,3)
-    ei_inv_size4_helper_macro(3,1,2)
-    ei_inv_size4_helper_macro(4,1,3)
-    ei_inv_size4_helper_macro(5,2,3)
-
-    // no 2x2 block has determinant bigger than the threshold. So just take the one that
-    // has the biggest determinant
-    absdet.maxCoeff(&good_i);
-    good_row0 = good_i <= 2 ? 0 : good_i <= 4 ? 1 : 2;
-    good_row1 = good_i <= 2 ? good_i+1 : good_i <= 4 ? good_i-1 : 3;
-
-    // now good_row0 and good_row1 are correctly set
-    good:
-
-    // do row permutations to move this 2x2 block to the top
-    matrix.row(0).swap(matrix.row(good_row0));
-    matrix.row(1).swap(matrix.row(good_row1));
-    // now applying our helper function is numerically stable
-    ei_compute_inverse_size4_helper(matrix, result);
-    // Since we did row permutations on the original matrix, we need to do column permutations
-    // in the reverse order on the inverse
-    result.col(1).swap(result.col(good_row1));
-    result.col(0).swap(result.col(good_row0));
-  }
-=======
->>>>>>> eeec7d84
+  // FIXME empty?
 };
 
 template<typename MatrixType, typename ResultType>
