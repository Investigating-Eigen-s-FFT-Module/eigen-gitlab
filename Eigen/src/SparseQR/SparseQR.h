--- conflicted
+++ resolved
@@ -458,11 +458,7 @@
       }
     } // End update current column
     
-<<<<<<< HEAD
-    Scalar tau = 0;
-=======
     Scalar tau = RealScalar(0);
->>>>>>> aec3d90c
     RealScalar beta = 0;
     
     if(nonzeroCol < diagSize)
