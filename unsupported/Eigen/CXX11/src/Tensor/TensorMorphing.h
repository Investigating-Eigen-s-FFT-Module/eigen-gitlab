// This file is part of Eigen, a lightweight C++ template library
// for linear algebra.
//
// Copyright (C) 2014 Benoit Steiner <benoit.steiner.goog@gmail.com>
//
// This Source Code Form is subject to the terms of the Mozilla
// Public License v. 2.0. If a copy of the MPL was not distributed
// with this file, You can obtain one at http://mozilla.org/MPL/2.0/.

#ifndef EIGEN_CXX11_TENSOR_TENSOR_MORPHING_H
#define EIGEN_CXX11_TENSOR_TENSOR_MORPHING_H

namespace Eigen {

/** \class TensorReshaping
  * \ingroup CXX11_Tensor_Module
  *
  * \brief Tensor reshaping class.
  *
  *
  */
namespace internal {
template<typename NewDimensions, typename XprType>
struct traits<TensorReshapingOp<NewDimensions, XprType> > : public traits<XprType>
{
  typedef typename XprType::Scalar Scalar;
  typedef traits<XprType> XprTraits;
  typedef typename XprTraits::StorageKind StorageKind;
  typedef typename XprTraits::Index Index;
  typedef typename XprType::Nested Nested;
  typedef typename remove_reference<Nested>::type _Nested;
  static const int NumDimensions = array_size<NewDimensions>::value;
  static const int Layout = XprTraits::Layout;
  typedef typename XprTraits::PointerType PointerType;
};

template<typename NewDimensions, typename XprType>
struct eval<TensorReshapingOp<NewDimensions, XprType>, Eigen::Dense>
{
  typedef const TensorReshapingOp<NewDimensions, XprType>& type;
};

template<typename NewDimensions, typename XprType>
struct nested<TensorReshapingOp<NewDimensions, XprType>, 1, typename eval<TensorReshapingOp<NewDimensions, XprType> >::type>
{
  typedef TensorReshapingOp<NewDimensions, XprType> type;
};

}  // end namespace internal



template<typename NewDimensions, typename XprType>
class TensorReshapingOp : public TensorBase<TensorReshapingOp<NewDimensions, XprType>, WriteAccessors>
{
  public:
  typedef typename Eigen::internal::traits<TensorReshapingOp>::Scalar Scalar;
  typedef typename internal::remove_const<typename XprType::CoeffReturnType>::type CoeffReturnType;
  typedef typename Eigen::internal::nested<TensorReshapingOp>::type Nested;
  typedef typename Eigen::internal::traits<TensorReshapingOp>::StorageKind StorageKind;
  typedef typename Eigen::internal::traits<TensorReshapingOp>::Index Index;

  EIGEN_DEVICE_FUNC EIGEN_STRONG_INLINE TensorReshapingOp(const XprType& expr, const NewDimensions& dims)
      : m_xpr(expr), m_dims(dims) {}

    EIGEN_DEVICE_FUNC
    const NewDimensions& dimensions() const { return m_dims; }

    EIGEN_DEVICE_FUNC
    const typename internal::remove_all<typename XprType::Nested>::type&
    expression() const { return m_xpr; }

    EIGEN_DEVICE_FUNC
    EIGEN_STRONG_INLINE TensorReshapingOp& operator = (const TensorReshapingOp& other)
    {
      typedef TensorAssignOp<TensorReshapingOp, const TensorReshapingOp> Assign;
      Assign assign(*this, other);
      internal::TensorExecutor<const Assign, DefaultDevice>::run(assign, DefaultDevice());
      return *this;
    }

    template<typename OtherDerived>
    EIGEN_DEVICE_FUNC
    EIGEN_STRONG_INLINE TensorReshapingOp& operator = (const OtherDerived& other)
    {
      typedef TensorAssignOp<TensorReshapingOp, const OtherDerived> Assign;
      Assign assign(*this, other);
      internal::TensorExecutor<const Assign, DefaultDevice>::run(assign, DefaultDevice());
      return *this;
    }

  protected:
    typename XprType::Nested m_xpr;
    const NewDimensions m_dims;
};


// Eval as rvalue
template<typename NewDimensions, typename ArgType, typename Device>
struct TensorEvaluator<const TensorReshapingOp<NewDimensions, ArgType>, Device>
{
  typedef TensorReshapingOp<NewDimensions, ArgType> XprType;
  typedef NewDimensions Dimensions;

  typedef typename XprType::Index Index;
  typedef typename XprType::Scalar Scalar;
  typedef typename XprType::CoeffReturnType CoeffReturnType;
  typedef typename PacketType<CoeffReturnType, Device>::type PacketReturnType;

  static const int NumOutputDims = internal::array_size<Dimensions>::value;
  static const int NumInputDims  = internal::array_size<typename TensorEvaluator<ArgType, Device>::Dimensions>::value;

  enum {
    IsAligned    = TensorEvaluator<ArgType, Device>::IsAligned,
    PacketAccess = TensorEvaluator<ArgType, Device>::PacketAccess,
    // TODO(andydavis, wuke) Enable BlockAccess for the general case when the
    // performance issue with block-based reshape is resolved.
    BlockAccess  = TensorEvaluator<ArgType, Device>::BlockAccess &&
                   TensorEvaluator<ArgType, Device>::RawAccess &&
                   NumInputDims > 0 && NumOutputDims > 0,
    Layout       = TensorEvaluator<ArgType, Device>::Layout,
    CoordAccess  = false,  // to be implemented
    RawAccess    = TensorEvaluator<ArgType, Device>::RawAccess
  };

  using ScalarNoConst = typename internal::remove_const<Scalar>::type;

  using InputTensorBlock        = internal::TensorBlock<ScalarNoConst, Index, NumInputDims, Layout>;
  using OutputTensorBlock       = internal::TensorBlock<ScalarNoConst, Index, NumOutputDims, Layout>;
  using OutputTensorBlockReader = internal::TensorBlockReader<ScalarNoConst, Index, NumOutputDims, Layout>;

  EIGEN_DEVICE_FUNC EIGEN_STRONG_INLINE TensorEvaluator(const XprType& op, const Device& device)
      : m_impl(op.expression(), device), m_dimensions(op.dimensions())
  {
    // The total size of the reshaped tensor must be equal to the total size
    // of the input tensor.
    eigen_assert(internal::array_prod(m_impl.dimensions()) == internal::array_prod(op.dimensions()));

    if (BlockAccess) {
      const typename TensorEvaluator<ArgType, Device>::Dimensions& input_dims =
          m_impl.dimensions();
      if (static_cast<int>(Layout) == static_cast<int>(ColMajor)) {
        m_outputStrides[0] = 1;
        for (int i = 1; i < NumOutputDims; ++i) {
          m_outputStrides[i] = m_outputStrides[i - 1] * m_dimensions[i - 1];
        }
        m_inputStrides[0] = 1;
        for (int i = 1; i < NumInputDims; ++i) {
          m_inputStrides[i] = m_inputStrides[i - 1] * input_dims[i - 1];
        }
      } else {
        m_outputStrides[NumOutputDims - 1] = 1;
        for (int i = NumOutputDims - 2; i >= 0; --i) {
          m_outputStrides[i] = m_outputStrides[i + 1] * m_dimensions[i + 1];
        }
        m_inputStrides[NumInputDims - 1] = 1;
        for (int i = NumInputDims - 2; i >= 0; --i) {
          m_inputStrides[i] = m_inputStrides[i + 1] * input_dims[i + 1];
        }
      }
    }
  }

  EIGEN_DEVICE_FUNC EIGEN_STRONG_INLINE const Dimensions& dimensions() const { return m_dimensions; }

  EIGEN_DEVICE_FUNC EIGEN_STRONG_INLINE bool evalSubExprsIfNeeded(CoeffReturnType* data) {
    return m_impl.evalSubExprsIfNeeded(data);
  }
  EIGEN_DEVICE_FUNC EIGEN_STRONG_INLINE void cleanup() {
    m_impl.cleanup();
  }

  EIGEN_DEVICE_FUNC EIGEN_STRONG_INLINE CoeffReturnType coeff(Index index) const
  {
    return m_impl.coeff(index);
  }

  template<int LoadMode>
  EIGEN_DEVICE_FUNC EIGEN_STRONG_INLINE PacketReturnType packet(Index index) const
  {
    return m_impl.template packet<LoadMode>(index);
  }

  EIGEN_DEVICE_FUNC EIGEN_STRONG_INLINE TensorOpCost costPerCoeff(bool vectorized) const {
    return m_impl.costPerCoeff(vectorized);
  }

  EIGEN_DEVICE_FUNC EIGEN_STRONG_INLINE void getResourceRequirements(
      std::vector<internal::TensorOpResourceRequirements>* resources) const {
    m_impl.getResourceRequirements(resources);
  }

  // TODO(andydavis) Reduce the overhead of this function.
  EIGEN_DEVICE_FUNC EIGEN_STRONG_INLINE void block(
      OutputTensorBlock* output_block) const {
    if (m_impl.data() != NULL) {
      OutputTensorBlockReader::Run(output_block, m_impl.data());
      return;
    }

    // Calculate output block unit-stride inner dimension length.
    const DSizes<Index, NumOutputDims>& output_block_sizes =
        output_block->block_sizes();
    Index output_inner_dim_size = 1;
    Index output_outer_dim_start = NumOutputDims;
    for (Index i = 0; i < NumOutputDims; ++i) {
      const Index dim = static_cast<int>(Layout) == static_cast<int>(ColMajor)
                        ? i : NumOutputDims - i - 1;
      output_inner_dim_size *= output_block_sizes[dim];
      if (output_block_sizes[dim] < m_dimensions[dim]) {
        output_outer_dim_start = i + 1;
        break;
      }
    }

    // Initialize output block iterator state.
    struct BlockIteratorState {
      Index stride;
      Index span;
      Index size;
      Index count;
    };
    array<BlockIteratorState, NumOutputDims> block_iter_state;

    for (Index i = 0; i < NumOutputDims; ++i) {
      const Index dim = static_cast<int>(Layout) == static_cast<int>(ColMajor)
                        ? i : NumOutputDims - i - 1;
      block_iter_state[i].size = output_block_sizes[dim];
      block_iter_state[i].stride = m_outputStrides[dim];
      block_iter_state[i].span =
          block_iter_state[i].stride * (block_iter_state[i].size - 1);
      block_iter_state[i].count = 0;
    }

    const Index output_outer_dim_size = output_block_sizes.TotalSize() /
        output_inner_dim_size;
    const typename TensorEvaluator<ArgType, Device>::Dimensions& input_dims =
        m_impl.dimensions();

    Index index = output_block->first_coeff_index();
    for (Index outer_idx = 0; outer_idx < output_outer_dim_size; ++outer_idx) {
      Index inner_idx = 0;
      while (inner_idx < output_inner_dim_size) {
        // Calculate input coords based on 'index'.
        array<Index, NumInputDims> input_coords;
        Index idx = index;
        if (static_cast<int>(Layout) == static_cast<int>(ColMajor)) {
          for (int i = NumInputDims - 1; i > 0; --i) {
            input_coords[i] = idx / m_inputStrides[i];
            idx -= input_coords[i] * m_inputStrides[i];
          }
          input_coords[0] = idx;
        } else {
          for (int i = 0; i < NumInputDims - 1; ++i) {
            input_coords[i] = idx / m_inputStrides[i];
            idx -= input_coords[i] * m_inputStrides[i];
          }
          input_coords[NumInputDims - 1] = idx;
        }

        // Calculate target input block shape, using at most
        // 'output_inner_dim_size' coefficients along the input block's inner
        // dimensions.
        DSizes<Index, NumInputDims> input_block_sizes;
        Index num_to_allocate = output_inner_dim_size - inner_idx;
        for (Index i = 0; i < NumInputDims; ++i) {
          const Index dim =
              static_cast<int>(Layout) == static_cast<int>(ColMajor)
              ? i : NumInputDims - i - 1;
          input_block_sizes[dim] = numext::mini(
              num_to_allocate, (static_cast<Index>(input_dims[dim]) -
                  input_coords[dim]));
          if (input_coords[dim] == 0) {
            num_to_allocate /= input_block_sizes[dim];
          } else {
            num_to_allocate = 1;
          }
        }

        // Calculate input block strides.
        DSizes<Index, NumInputDims> input_block_strides;
        if (static_cast<int>(Layout) == static_cast<int>(ColMajor)) {
          input_block_strides[0] = 1;
          for (int i = 1; i < NumInputDims; ++i) {
            input_block_strides[i] = input_block_strides[i - 1] *
                input_block_sizes[i - 1];
          }
        } else {
          input_block_strides[NumInputDims - 1] = 1;
          for (int i = NumInputDims - 2; i >= 0; --i) {
            input_block_strides[i] = input_block_strides[i + 1] *
                input_block_sizes[i + 1];
          }
        }

        // Instantiate and read input block from input tensor.
        InputTensorBlock input_block(index, input_block_sizes,
                                     input_block_strides, m_inputStrides,
                                     output_block->data() + outer_idx *
                                         output_inner_dim_size + inner_idx);

        m_impl.block(&input_block);

        const Index input_block_total_size = input_block_sizes.TotalSize();
        index += input_block_total_size;
        inner_idx += input_block_total_size;
      }
      eigen_assert(inner_idx == output_inner_dim_size);
      index -= output_inner_dim_size;
      // Update index.
      for (Index i = output_outer_dim_start; i < NumOutputDims; ++i) {
        if (++block_iter_state[i].count < block_iter_state[i].size) {
          index += block_iter_state[i].stride;
          break;
        }
        block_iter_state[i].count = 0;
        index -= block_iter_state[i].span;
      }
    }
  }

  EIGEN_DEVICE_FUNC typename Eigen::internal::traits<XprType>::PointerType data() const { return const_cast<Scalar*>(m_impl.data()); }

  EIGEN_DEVICE_FUNC const TensorEvaluator<ArgType, Device>& impl() const { return m_impl; }

 protected:
  TensorEvaluator<ArgType, Device> m_impl;
  NewDimensions m_dimensions;
  DSizes<Index, NumOutputDims> m_outputStrides;
  DSizes<Index, NumInputDims> m_inputStrides;
};


// Eval as lvalue
template<typename NewDimensions, typename ArgType, typename Device>
  struct TensorEvaluator<TensorReshapingOp<NewDimensions, ArgType>, Device>
  : public TensorEvaluator<const TensorReshapingOp<NewDimensions, ArgType>, Device>

{
  typedef TensorEvaluator<const TensorReshapingOp<NewDimensions, ArgType>, Device> Base;
  typedef TensorReshapingOp<NewDimensions, ArgType> XprType;
  typedef NewDimensions Dimensions;

  enum {
    IsAligned = TensorEvaluator<ArgType, Device>::IsAligned,
    PacketAccess = TensorEvaluator<ArgType, Device>::PacketAccess,
    BlockAccess = false,
    Layout = TensorEvaluator<ArgType, Device>::Layout,
    CoordAccess = false,  // to be implemented
    RawAccess = TensorEvaluator<ArgType, Device>::RawAccess
  };

  EIGEN_DEVICE_FUNC EIGEN_STRONG_INLINE TensorEvaluator(const XprType& op, const Device& device)
    : Base(op, device)
  { }

  typedef typename XprType::Index Index;
  typedef typename XprType::Scalar Scalar;
  typedef typename XprType::CoeffReturnType CoeffReturnType;
  typedef typename PacketType<CoeffReturnType, Device>::type PacketReturnType;

  EIGEN_DEVICE_FUNC EIGEN_STRONG_INLINE CoeffReturnType& coeffRef(Index index)
  {
    return this->m_impl.coeffRef(index);
  }
  template <int StoreMode> EIGEN_DEVICE_FUNC EIGEN_STRONG_INLINE
  void writePacket(Index index, const PacketReturnType& x)
  {
    this->m_impl.template writePacket<StoreMode>(index, x);
  }
};


/** \class TensorSlicing
  * \ingroup CXX11_Tensor_Module
  *
  * \brief Tensor slicing class.
  *
  *
  */
namespace internal {
template<typename StartIndices, typename Sizes, typename XprType>
struct traits<TensorSlicingOp<StartIndices, Sizes, XprType> > : public traits<XprType>
{
  typedef typename XprType::Scalar Scalar;
  typedef traits<XprType> XprTraits;
  typedef typename XprTraits::StorageKind StorageKind;
  typedef typename XprTraits::Index Index;
  typedef typename XprType::Nested Nested;
  typedef typename remove_reference<Nested>::type _Nested;
  static const int NumDimensions = array_size<StartIndices>::value;
  static const int Layout = XprTraits::Layout;
  typedef typename XprTraits::PointerType PointerType;
};

template<typename StartIndices, typename Sizes, typename XprType>
struct eval<TensorSlicingOp<StartIndices, Sizes, XprType>, Eigen::Dense>
{
  typedef const TensorSlicingOp<StartIndices, Sizes, XprType>& type;
};

template<typename StartIndices, typename Sizes, typename XprType>
struct nested<TensorSlicingOp<StartIndices, Sizes, XprType>, 1, typename eval<TensorSlicingOp<StartIndices, Sizes, XprType> >::type>
{
  typedef TensorSlicingOp<StartIndices, Sizes, XprType> type;
};

}  // end namespace internal



template<typename StartIndices, typename Sizes, typename XprType>
class TensorSlicingOp : public TensorBase<TensorSlicingOp<StartIndices, Sizes, XprType> >
{
  public:
  typedef typename Eigen::internal::traits<TensorSlicingOp>::Scalar Scalar;
  typedef typename XprType::CoeffReturnType CoeffReturnType;
  typedef typename Eigen::internal::nested<TensorSlicingOp>::type Nested;
  typedef typename Eigen::internal::traits<TensorSlicingOp>::StorageKind StorageKind;
  typedef typename Eigen::internal::traits<TensorSlicingOp>::Index Index;

  EIGEN_DEVICE_FUNC EIGEN_STRONG_INLINE TensorSlicingOp(const XprType& expr, const StartIndices& indices, const Sizes& sizes)
      : m_xpr(expr), m_indices(indices), m_sizes(sizes) {}

    EIGEN_DEVICE_FUNC
    const StartIndices& startIndices() const { return m_indices; }
    EIGEN_DEVICE_FUNC
    const Sizes& sizes() const { return m_sizes; }

    EIGEN_DEVICE_FUNC
    const typename internal::remove_all<typename XprType::Nested>::type&
    expression() const { return m_xpr; }

    template<typename OtherDerived>
    EIGEN_DEVICE_FUNC
    EIGEN_STRONG_INLINE TensorSlicingOp& operator = (const OtherDerived& other)
    {
      typedef TensorAssignOp<TensorSlicingOp, const OtherDerived> Assign;
      Assign assign(*this, other);
      internal::TensorExecutor<const Assign, DefaultDevice>::run(assign, DefaultDevice());
      return *this;
    }

    EIGEN_DEVICE_FUNC
    EIGEN_STRONG_INLINE TensorSlicingOp& operator = (const TensorSlicingOp& other)
    {
      typedef TensorAssignOp<TensorSlicingOp, const TensorSlicingOp> Assign;
      Assign assign(*this, other);
      internal::TensorExecutor<const Assign, DefaultDevice>::run(assign, DefaultDevice());
      return *this;
    }


  protected:
    typename XprType::Nested m_xpr;
    const StartIndices m_indices;
    const Sizes m_sizes;
};


// Fixme: figure out the exact threshold
namespace {
template <typename Index, typename Device> struct MemcpyTriggerForSlicing {
  EIGEN_DEVICE_FUNC MemcpyTriggerForSlicing(const Device& device) : threshold_(2 * device.numThreads()) { }
  EIGEN_DEVICE_FUNC bool operator ()(Index val) const { return val > threshold_; }

 private:
  Index threshold_;
};

// It is very expensive to start the memcpy kernel on GPU: we therefore only
// use it for large copies.
#ifdef EIGEN_USE_GPU
template <typename Index> struct MemcpyTriggerForSlicing<Index, GpuDevice>  {
  EIGEN_DEVICE_FUNC MemcpyTriggerForSlicing(const GpuDevice&) { }
  EIGEN_DEVICE_FUNC bool operator ()(Index val) const { return val > 4*1024*1024; }
};
#endif

// It is very expensive to start the memcpy kernel on GPU: we therefore only
// use it for large copies.
#ifdef EIGEN_USE_SYCL
template <typename Index> struct MemcpyTriggerForSlicing<Index, const Eigen::SyclDevice>  {
  EIGEN_DEVICE_FUNC MemcpyTriggerForSlicing(const SyclDevice&) { }
  EIGEN_DEVICE_FUNC bool operator ()(Index val) const { return val > 4*1024*1024; }
};
#endif

}

// Eval as rvalue
template<typename StartIndices, typename Sizes, typename ArgType, typename Device>
struct TensorEvaluator<const TensorSlicingOp<StartIndices, Sizes, ArgType>, Device>
{
  typedef TensorSlicingOp<StartIndices, Sizes, ArgType> XprType;
  static const int NumDims = internal::array_size<Sizes>::value;

  typedef typename XprType::Index Index;
  typedef typename XprType::Scalar Scalar;
  typedef typename XprType::CoeffReturnType CoeffReturnType;
  typedef typename PacketType<CoeffReturnType, Device>::type PacketReturnType;
  typedef Sizes Dimensions;

  enum {
    // Alignment can't be guaranteed at compile time since it depends on the
    // slice offsets and sizes.
    IsAligned    = /*TensorEvaluator<ArgType, Device>::IsAligned*/false,
    PacketAccess = TensorEvaluator<ArgType, Device>::PacketAccess,
    BlockAccess  = TensorEvaluator<ArgType, Device>::BlockAccess,
    Layout       = TensorEvaluator<ArgType, Device>::Layout,
    CoordAccess  = false,
    RawAccess    = false
  };

  using ScalarNoConst = typename internal::remove_const<Scalar>::type;

  using TensorBlock =  internal::TensorBlock<ScalarNoConst, Index, NumDims, Layout>;

  EIGEN_DEVICE_FUNC EIGEN_STRONG_INLINE TensorEvaluator(const XprType& op, const Device& device)
      : m_impl(op.expression(), device), m_device(device), m_dimensions(op.sizes()), m_offsets(op.startIndices())
  {
    for (std::size_t i = 0; i < internal::array_size<Dimensions>::value; ++i) {
      eigen_assert(m_impl.dimensions()[i] >= op.sizes()[i] + op.startIndices()[i]);
    }

    m_is_identity = true;
    for (int i = 0; i < internal::array_size<Dimensions>::value; ++i) {
      eigen_assert(m_impl.dimensions()[i] >=
                   op.sizes()[i] + op.startIndices()[i]);
      if (m_impl.dimensions()[i] != op.sizes()[i] ||
          op.startIndices()[i] != 0) {
        m_is_identity = false;
      }
    }

    const typename TensorEvaluator<ArgType, Device>::Dimensions& input_dims = m_impl.dimensions();
    const Sizes& output_dims = op.sizes();
    if (static_cast<int>(Layout) == static_cast<int>(ColMajor)) {
      m_inputStrides[0] = 1;
      for (int i = 1; i < NumDims; ++i) {
        m_inputStrides[i] = m_inputStrides[i-1] * input_dims[i-1];
      }

     // Don't initialize m_fastOutputStrides[0] since it won't ever be accessed.
      m_outputStrides[0] = 1;
      for (int i = 1; i < NumDims; ++i) {
        m_outputStrides[i] = m_outputStrides[i-1] * output_dims[i-1];
        m_fastOutputStrides[i] = internal::TensorIntDivisor<Index>(m_outputStrides[i]);
      }
    } else {
      m_inputStrides[NumDims-1] = 1;
      for (int i = NumDims - 2; i >= 0; --i) {
        m_inputStrides[i] = m_inputStrides[i+1] * input_dims[i+1];
      }

     // Don't initialize m_fastOutputStrides[NumDims-1] since it won't ever be accessed.
      m_outputStrides[NumDims-1] = 1;
      for (int i = NumDims - 2; i >= 0; --i) {
        m_outputStrides[i] = m_outputStrides[i+1] * output_dims[i+1];
        m_fastOutputStrides[i] = internal::TensorIntDivisor<Index>(m_outputStrides[i]);
      }
    }

    m_block_total_size_max =
        numext::maxi<Index>(1, device.lastLevelCacheSize() / sizeof(Scalar));
  }

  EIGEN_DEVICE_FUNC EIGEN_STRONG_INLINE const Dimensions& dimensions() const { return m_dimensions; }


  EIGEN_DEVICE_FUNC EIGEN_STRONG_INLINE bool evalSubExprsIfNeeded(CoeffReturnType* data) {
    m_impl.evalSubExprsIfNeeded(NULL);
    if (!NumTraits<typename internal::remove_const<Scalar>::type>::RequireInitialization && data && m_impl.data()) {
      Index contiguous_values = 1;
      if (static_cast<int>(Layout) == static_cast<int>(ColMajor)) {
        for (int i = 0; i < NumDims; ++i) {
          contiguous_values *= dimensions()[i];
          if (dimensions()[i] != m_impl.dimensions()[i]) {
            break;
          }
        }
      } else {
        for (int i = NumDims-1; i >= 0; --i) {
          contiguous_values *= dimensions()[i];
          if (dimensions()[i] != m_impl.dimensions()[i]) {
            break;
          }
        }
      }
      // Use memcpy if it's going to be faster than using the regular evaluation.
      const MemcpyTriggerForSlicing<Index, Device> trigger(m_device);
      if (trigger(contiguous_values)) {
        Scalar* src = (Scalar*)m_impl.data();
        for (Index i = 0; i < internal::array_prod(dimensions()); i += contiguous_values) {
          Index offset = srcCoeff(i);
          m_device.memcpy((void*)(data+i), src+offset, contiguous_values * sizeof(Scalar));
        }
        return false;
      }
    }
    return true;
  }

  EIGEN_DEVICE_FUNC EIGEN_STRONG_INLINE void cleanup() {
    m_impl.cleanup();
  }

  EIGEN_DEVICE_FUNC EIGEN_STRONG_INLINE CoeffReturnType coeff(Index index) const
  {
    if (m_is_identity) {
      return m_impl.coeff(index);
    } else {
      return m_impl.coeff(srcCoeff(index));
    }
  }

  template<int LoadMode>
  EIGEN_DEVICE_FUNC EIGEN_STRONG_INLINE PacketReturnType packet(Index index) const
  {
    const int packetSize = PacketType<CoeffReturnType, Device>::size;
    EIGEN_STATIC_ASSERT((packetSize > 1), YOU_MADE_A_PROGRAMMING_MISTAKE)
    eigen_assert(index+packetSize-1 < internal::array_prod(dimensions()));

    if (m_is_identity) {
      return m_impl.template packet<LoadMode>(index);
    }

    Index inputIndices[] = {0, 0};
    Index indices[] = {index, index + packetSize - 1};
    if (static_cast<int>(Layout) == static_cast<int>(ColMajor)) {
      for (int i = NumDims - 1; i > 0; --i) {
        const Index idx0 = indices[0] / m_fastOutputStrides[i];
        const Index idx1 = indices[1] / m_fastOutputStrides[i];
        inputIndices[0] += (idx0 + m_offsets[i]) * m_inputStrides[i];
        inputIndices[1] += (idx1 + m_offsets[i]) * m_inputStrides[i];
        indices[0] -= idx0 * m_outputStrides[i];
        indices[1] -= idx1 * m_outputStrides[i];
      }
      inputIndices[0] += (indices[0] + m_offsets[0]);
      inputIndices[1] += (indices[1] + m_offsets[0]);
    } else {
      for (int i = 0; i < NumDims - 1; ++i) {
        const Index idx0 = indices[0] / m_fastOutputStrides[i];
        const Index idx1 = indices[1] / m_fastOutputStrides[i];
        inputIndices[0] += (idx0 + m_offsets[i]) * m_inputStrides[i];
        inputIndices[1] += (idx1 + m_offsets[i]) * m_inputStrides[i];
        indices[0] -= idx0 * m_outputStrides[i];
        indices[1] -= idx1 * m_outputStrides[i];
      }
      inputIndices[0] += (indices[0] + m_offsets[NumDims-1]);
      inputIndices[1] += (indices[1] + m_offsets[NumDims-1]);
    }
    if (inputIndices[1] - inputIndices[0] == packetSize - 1) {
      PacketReturnType rslt = m_impl.template packet<Unaligned>(inputIndices[0]);
      return rslt;
    }
    else {
      EIGEN_ALIGN_MAX typename internal::remove_const<CoeffReturnType>::type values[packetSize];
      values[0] = m_impl.coeff(inputIndices[0]);
      values[packetSize-1] = m_impl.coeff(inputIndices[1]);
      for (int i = 1; i < packetSize-1; ++i) {
        values[i] = coeff(index+i);
      }
      PacketReturnType rslt = internal::pload<PacketReturnType>(values);
      return rslt;
    }
  }

  EIGEN_DEVICE_FUNC EIGEN_STRONG_INLINE TensorOpCost costPerCoeff(bool vectorized) const {
    return m_impl.costPerCoeff(vectorized) + TensorOpCost(0, 0, m_is_identity ? 1 : NumDims);
  }

  EIGEN_DEVICE_FUNC EIGEN_STRONG_INLINE void getResourceRequirements(
      std::vector<internal::TensorOpResourceRequirements>* resources) const {
    resources->push_back(internal::TensorOpResourceRequirements(
        internal::TensorBlockShapeType::kSkewedInnerDims,
        m_block_total_size_max));
    m_impl.getResourceRequirements(resources);
  }

  EIGEN_DEVICE_FUNC EIGEN_STRONG_INLINE void block(
      TensorBlock* output_block) const {
    TensorBlock input_block(srcCoeff(output_block->first_coeff_index()),
                            output_block->block_sizes(),
                            output_block->block_strides(),
                            Dimensions(m_inputStrides),
                            output_block->data());
    m_impl.block(&input_block);
  }

  EIGEN_DEVICE_FUNC EIGEN_STRONG_INLINE typename Eigen::internal::traits<XprType>::PointerType data() const {
    Scalar* result = m_impl.data();
    if (result) {
      Index offset = 0;
      if (static_cast<int>(Layout) == static_cast<int>(ColMajor)) {
        for (int i = 0; i < NumDims; ++i) {
          if (m_dimensions[i] != m_impl.dimensions()[i]) {
            offset += m_offsets[i] * m_inputStrides[i];
            for (int j = i+1; j < NumDims; ++j) {
              if (m_dimensions[j] > 1) {
                return NULL;
              }
              offset += m_offsets[j] * m_inputStrides[j];
            }
            break;
          }
        }
      } else {
        for (int i = NumDims - 1; i >= 0; --i) {
          if (m_dimensions[i] != m_impl.dimensions()[i]) {
            offset += m_offsets[i] * m_inputStrides[i];
            for (int j = i-1; j >= 0; --j) {
              if (m_dimensions[j] > 1) {
                return NULL;
              }
              offset += m_offsets[j] * m_inputStrides[j];
            }
            break;
          }
        }
      }
      return result + offset;
    }
    return NULL;
  }
  /// used by sycl
  EIGEN_DEVICE_FUNC EIGEN_STRONG_INLINE const TensorEvaluator<ArgType, Device>& impl() const{
    return m_impl;
  }
  /// used by sycl
  EIGEN_DEVICE_FUNC EIGEN_STRONG_INLINE const StartIndices& startIndices() const{
    return m_offsets;
  }
 protected:
  EIGEN_DEVICE_FUNC EIGEN_STRONG_INLINE Index srcCoeff(Index index) const
  {
    Index inputIndex = 0;
    if (static_cast<int>(Layout) == static_cast<int>(ColMajor)) {
      for (int i = NumDims - 1; i > 0; --i) {
        const Index idx = index / m_fastOutputStrides[i];
        inputIndex += (idx + m_offsets[i]) * m_inputStrides[i];
        index -= idx * m_outputStrides[i];
      }
      inputIndex += (index + m_offsets[0]);
    } else {
      for (int i = 0; i < NumDims - 1; ++i) {
        const Index idx = index / m_fastOutputStrides[i];
        inputIndex += (idx + m_offsets[i]) * m_inputStrides[i];
        index -= idx * m_outputStrides[i];
      }
      inputIndex += (index + m_offsets[NumDims-1]);
    }
    return inputIndex;
  }

  array<Index, NumDims> m_outputStrides;
  array<internal::TensorIntDivisor<Index>, NumDims> m_fastOutputStrides;
  array<Index, NumDims> m_inputStrides;
  TensorEvaluator<ArgType, Device> m_impl;
  const Device& m_device;
  Dimensions m_dimensions;
  bool m_is_identity;
  const StartIndices m_offsets;
  Index m_block_total_size_max;
};


// Eval as lvalue
template<typename StartIndices, typename Sizes, typename ArgType, typename Device>
struct TensorEvaluator<TensorSlicingOp<StartIndices, Sizes, ArgType>, Device>
  : public TensorEvaluator<const TensorSlicingOp<StartIndices, Sizes, ArgType>, Device>
{
  typedef TensorEvaluator<const TensorSlicingOp<StartIndices, Sizes, ArgType>, Device> Base;
  typedef TensorSlicingOp<StartIndices, Sizes, ArgType> XprType;
  static const int NumDims = internal::array_size<Sizes>::value;

  typedef typename XprType::Index Index;
  typedef typename XprType::Scalar Scalar;
  typedef typename XprType::CoeffReturnType CoeffReturnType;
  typedef typename PacketType<CoeffReturnType, Device>::type PacketReturnType;
  typedef Sizes Dimensions;

  enum {
    IsAligned    = /*TensorEvaluator<ArgType, Device>::IsAligned*/false,
    PacketAccess = TensorEvaluator<ArgType, Device>::PacketAccess,
    BlockAccess  = TensorEvaluator<ArgType, Device>::BlockAccess,
    Layout       = TensorEvaluator<ArgType, Device>::Layout,
    CoordAccess  = false,
    RawAccess    = (NumDims == 1) & TensorEvaluator<ArgType, Device>::RawAccess
  };

  using ScalarNoConst = typename internal::remove_const<Scalar>::type;

  using TensorBlock = internal::TensorBlock<ScalarNoConst, Index, NumDims, Layout>;

  EIGEN_DEVICE_FUNC EIGEN_STRONG_INLINE TensorEvaluator(const XprType& op, const Device& device)
    : Base(op, device)
    { }

  EIGEN_DEVICE_FUNC EIGEN_STRONG_INLINE CoeffReturnType& coeffRef(Index index)
  {
    if (this->m_is_identity) {
      return this->m_impl.coeffRef(index);
    } else {
      return this->m_impl.coeffRef(this->srcCoeff(index));
    }
  }

  template <int StoreMode> EIGEN_DEVICE_FUNC EIGEN_STRONG_INLINE
  void writePacket(Index index, const PacketReturnType& x)
  {
<<<<<<< HEAD
    if (this->m_is_identity) {
      this->m_impl.template writePacket<StoreMode>(index, x);
      return;
    }

    const int packetSize = internal::unpacket_traits<PacketReturnType>::size;
=======
    const int packetSize = PacketType<CoeffReturnType, Device>::size;
>>>>>>> 17221115
    Index inputIndices[] = {0, 0};
    Index indices[] = {index, index + packetSize - 1};
    if (static_cast<int>(Layout) == static_cast<int>(ColMajor)) {
      for (int i = NumDims - 1; i > 0; --i) {
        const Index idx0 = indices[0] / this->m_fastOutputStrides[i];
        const Index idx1 = indices[1] / this->m_fastOutputStrides[i];
        inputIndices[0] += (idx0 + this->m_offsets[i]) * this->m_inputStrides[i];
        inputIndices[1] += (idx1 + this->m_offsets[i]) * this->m_inputStrides[i];
        indices[0] -= idx0 * this->m_outputStrides[i];
        indices[1] -= idx1 * this->m_outputStrides[i];
      }
      inputIndices[0] += (indices[0] + this->m_offsets[0]);
      inputIndices[1] += (indices[1] + this->m_offsets[0]);
    } else {
      for (int i = 0; i < NumDims - 1; ++i) {
        const Index idx0 = indices[0] / this->m_fastOutputStrides[i];
        const Index idx1 = indices[1] / this->m_fastOutputStrides[i];
        inputIndices[0] += (idx0 + this->m_offsets[i]) * this->m_inputStrides[i];
        inputIndices[1] += (idx1 + this->m_offsets[i]) * this->m_inputStrides[i];
        indices[0] -= idx0 * this->m_outputStrides[i];
        indices[1] -= idx1 * this->m_outputStrides[i];
      }
      inputIndices[0] += (indices[0] + this->m_offsets[NumDims-1]);
      inputIndices[1] += (indices[1] + this->m_offsets[NumDims-1]);
    }
    if (inputIndices[1] - inputIndices[0] == packetSize - 1) {
      this->m_impl.template writePacket<StoreMode>(inputIndices[0], x);
    }
    else {
      EIGEN_ALIGN_MAX CoeffReturnType values[packetSize];
      internal::pstore<CoeffReturnType, PacketReturnType>(values, x);
      this->m_impl.coeffRef(inputIndices[0]) = values[0];
      this->m_impl.coeffRef(inputIndices[1]) = values[packetSize-1];
      for (int i = 1; i < packetSize-1; ++i) {
        this->coeffRef(index+i) = values[i];
      }
    }
  }

  EIGEN_DEVICE_FUNC EIGEN_STRONG_INLINE void writeBlock(
      const TensorBlock& block) {
    this->m_impl.writeBlock(TensorBlock(
        this->srcCoeff(block.first_coeff_index()), block.block_sizes(),
        block.block_strides(), Dimensions(this->m_inputStrides),
        const_cast<ScalarNoConst*>(block.data())));
  }
};



namespace internal {
template<typename StartIndices, typename StopIndices, typename Strides, typename XprType>
struct traits<TensorStridingSlicingOp<StartIndices, StopIndices, Strides, XprType> > : public traits<XprType>
{
  typedef typename XprType::Scalar Scalar;
  typedef traits<XprType> XprTraits;
  typedef typename XprTraits::StorageKind StorageKind;
  typedef typename XprTraits::Index Index;
  typedef typename XprType::Nested Nested;
  typedef typename remove_reference<Nested>::type _Nested;
  static const int NumDimensions = array_size<StartIndices>::value;
  static const int Layout = XprTraits::Layout;
  typedef typename XprTraits::PointerType PointerType;
};

template<typename StartIndices, typename StopIndices, typename Strides, typename XprType>
struct eval<TensorStridingSlicingOp<StartIndices, StopIndices, Strides, XprType>, Eigen::Dense>
{
  typedef const TensorStridingSlicingOp<StartIndices, StopIndices, Strides, XprType>& type;
};

template<typename StartIndices, typename StopIndices, typename Strides, typename XprType>
struct nested<TensorStridingSlicingOp<StartIndices, StopIndices, Strides, XprType>, 1, typename eval<TensorStridingSlicingOp<StartIndices, StopIndices, Strides, XprType> >::type>
{
  typedef TensorStridingSlicingOp<StartIndices, StopIndices, Strides, XprType> type;
};

}  // end namespace internal


template<typename StartIndices, typename StopIndices, typename Strides, typename XprType>
class TensorStridingSlicingOp : public TensorBase<TensorStridingSlicingOp<StartIndices, StopIndices, Strides, XprType> >
{
  public:
  typedef typename internal::traits<TensorStridingSlicingOp>::Scalar Scalar;
  typedef typename XprType::CoeffReturnType CoeffReturnType;
  typedef typename internal::nested<TensorStridingSlicingOp>::type Nested;
  typedef typename internal::traits<TensorStridingSlicingOp>::StorageKind StorageKind;
  typedef typename internal::traits<TensorStridingSlicingOp>::Index Index;

  EIGEN_DEVICE_FUNC EIGEN_STRONG_INLINE TensorStridingSlicingOp(
    const XprType& expr, const StartIndices& startIndices,
    const StopIndices& stopIndices, const Strides& strides)
      : m_xpr(expr), m_startIndices(startIndices), m_stopIndices(stopIndices),
        m_strides(strides) {}

    EIGEN_DEVICE_FUNC
    const StartIndices& startIndices() const { return m_startIndices; }
    EIGEN_DEVICE_FUNC
    const StartIndices& stopIndices() const { return m_stopIndices; }
    EIGEN_DEVICE_FUNC
    const StartIndices& strides() const { return m_strides; }

    EIGEN_DEVICE_FUNC
    const typename internal::remove_all<typename XprType::Nested>::type&
    expression() const { return m_xpr; }

    EIGEN_DEVICE_FUNC
    EIGEN_STRONG_INLINE TensorStridingSlicingOp& operator = (const TensorStridingSlicingOp& other)
    {
      typedef TensorAssignOp<TensorStridingSlicingOp, const TensorStridingSlicingOp> Assign;
      Assign assign(*this, other);
      internal::TensorExecutor<const Assign, DefaultDevice>::run(
          assign, DefaultDevice());
      return *this;
    }

    template<typename OtherDerived>
    EIGEN_DEVICE_FUNC
    EIGEN_STRONG_INLINE TensorStridingSlicingOp& operator = (const OtherDerived& other)
    {
      typedef TensorAssignOp<TensorStridingSlicingOp, const OtherDerived> Assign;
      Assign assign(*this, other);
      internal::TensorExecutor<const Assign, DefaultDevice>::run(
          assign, DefaultDevice());
      return *this;
    }

  protected:
    typename XprType::Nested m_xpr;
    const StartIndices m_startIndices;
    const StopIndices m_stopIndices;
    const Strides m_strides;
};

// Eval as rvalue
template<typename StartIndices, typename StopIndices, typename Strides, typename ArgType, typename Device>
struct TensorEvaluator<const TensorStridingSlicingOp<StartIndices, StopIndices, Strides, ArgType>, Device>
{
  typedef TensorStridingSlicingOp<StartIndices, StopIndices, Strides, ArgType> XprType;
  static const int NumDims = internal::array_size<Strides>::value;
  typedef typename XprType::Index Index;
  typedef typename XprType::Scalar Scalar;
  typedef typename XprType::CoeffReturnType CoeffReturnType;
  typedef typename PacketType<CoeffReturnType, Device>::type PacketReturnType;
  typedef Strides Dimensions;

  enum {
    // Alignment can't be guaranteed at compile time since it depends on the
    // slice offsets and sizes.
    IsAligned = false,
    PacketAccess = false,
    BlockAccess = false,
    Layout = TensorEvaluator<ArgType, Device>::Layout,
    RawAccess = false
  };

  EIGEN_DEVICE_FUNC EIGEN_STRONG_INLINE TensorEvaluator(const XprType& op, const Device& device)
      : m_impl(op.expression(), device), m_device(device), m_strides(op.strides()), m_exprStartIndices(op.startIndices()), m_exprStopIndices(op.stopIndices())
  {
    // Handle degenerate intervals by gracefully clamping and allowing m_dimensions to be zero
    DSizes<Index,NumDims> startIndicesClamped, stopIndicesClamped;
    m_is_identity = true;
    for (size_t i = 0; i < internal::array_size<Dimensions>::value; ++i) {
      if (m_strides[i] != 1 || op.startIndices()[i] != 0 ||
          op.stopIndices()[i] != (m_impl.dimensions()[i] - 1)) {
        m_is_identity = false;
      }

      eigen_assert(m_strides[i] != 0 && "0 stride is invalid");
      if(m_strides[i]>0){
        startIndicesClamped[i] = clamp(op.startIndices()[i], 0, m_impl.dimensions()[i]);
        stopIndicesClamped[i] = clamp(op.stopIndices()[i], 0, m_impl.dimensions()[i]);
      }else{
      /* implies m_strides[i]<0 by assert */
        startIndicesClamped[i] = clamp(op.startIndices()[i], -1, m_impl.dimensions()[i] - 1);
        stopIndicesClamped[i] = clamp(op.stopIndices()[i], -1, m_impl.dimensions()[i] - 1);
      }
      m_startIndices[i] = startIndicesClamped[i];
    }

    const typename TensorEvaluator<ArgType, Device>::Dimensions& input_dims = m_impl.dimensions();

    // check for degenerate intervals and compute output tensor shape
    bool degenerate = false;;
    for(int i = 0; i < NumDims; i++){
      Index interval = stopIndicesClamped[i] - startIndicesClamped[i];
      if(interval == 0 || ((interval<0) != (m_strides[i]<0))){
        m_dimensions[i] = 0;
        degenerate = true;
      }else{
        m_dimensions[i] = interval / m_strides[i]
                          + (interval % m_strides[i] != 0 ? 1 : 0);
        eigen_assert(m_dimensions[i] >= 0);
      }
    }
    Strides output_dims = m_dimensions;

    if (static_cast<int>(Layout) == static_cast<int>(ColMajor)) {
      m_inputStrides[0] = m_strides[0];
      m_offsets[0] = startIndicesClamped[0];
      Index previousDimProduct = 1;
      for (int i = 1; i < NumDims; ++i) {
        previousDimProduct *= input_dims[i-1];
        m_inputStrides[i] = previousDimProduct * m_strides[i];
        m_offsets[i] = startIndicesClamped[i] * previousDimProduct;
      }

      // Don't initialize m_fastOutputStrides[0] since it won't ever be accessed.
      m_outputStrides[0] = 1;
      for (int i = 1; i < NumDims; ++i) {
        m_outputStrides[i] = m_outputStrides[i-1] * output_dims[i-1];
        // NOTE: if tensor is degenerate, we send 1 to prevent TensorIntDivisor constructor crash
        m_fastOutputStrides[i] = internal::TensorIntDivisor<Index>(degenerate ? 1 : m_outputStrides[i]);
      }
    } else {
      m_inputStrides[NumDims-1] = m_strides[NumDims-1];
      m_offsets[NumDims-1] = startIndicesClamped[NumDims-1];
      Index previousDimProduct = 1;
      for (int i = NumDims - 2; i >= 0; --i) {
        previousDimProduct *= input_dims[i+1];
        m_inputStrides[i] = previousDimProduct * m_strides[i];
        m_offsets[i] = startIndicesClamped[i] * previousDimProduct;
      }

      m_outputStrides[NumDims-1] = 1;
      for (int i = NumDims - 2; i >= 0; --i) {
        m_outputStrides[i] = m_outputStrides[i+1] * output_dims[i+1];
        // NOTE: if tensor is degenerate, we send 1 to prevent TensorIntDivisor constructor crash
        m_fastOutputStrides[i] = internal::TensorIntDivisor<Index>(degenerate ? 1 : m_outputStrides[i]);
      }
    }
    m_block_total_size_max = numext::maxi(static_cast<std::size_t>(1),
                                          device.lastLevelCacheSize() /
                                          sizeof(Scalar));
  }

  EIGEN_DEVICE_FUNC EIGEN_STRONG_INLINE const Dimensions& dimensions() const { return m_dimensions; }


  EIGEN_DEVICE_FUNC EIGEN_STRONG_INLINE bool evalSubExprsIfNeeded(CoeffReturnType*) {
    m_impl.evalSubExprsIfNeeded(NULL);
    return true;
  }

  EIGEN_DEVICE_FUNC EIGEN_STRONG_INLINE void cleanup() {
    m_impl.cleanup();
  }

  EIGEN_DEVICE_FUNC EIGEN_STRONG_INLINE CoeffReturnType coeff(Index index) const
  {
    if (m_is_identity) {
      return m_impl.coeff(index);
    } else {
      return m_impl.coeff(srcCoeff(index));
    }
  }

  EIGEN_DEVICE_FUNC EIGEN_STRONG_INLINE TensorOpCost costPerCoeff(bool vectorized) const {
    return m_impl.costPerCoeff(vectorized) + TensorOpCost(0, 0, m_is_identity ? 1 : NumDims);
  }

  EIGEN_DEVICE_FUNC EIGEN_STRONG_INLINE typename Eigen::internal::traits<XprType>::PointerType data() const {
    return NULL;
  }

  //use by sycl
  EIGEN_DEVICE_FUNC EIGEN_STRONG_INLINE const StartIndices& exprStartIndices() const { return m_exprStartIndices; }
  //use by sycl
  EIGEN_DEVICE_FUNC EIGEN_STRONG_INLINE  const StartIndices& exprStopIndices() const { return m_exprStopIndices; }
  //use by sycl
  EIGEN_DEVICE_FUNC EIGEN_STRONG_INLINE  const StartIndices& strides() const { return m_strides; }
  /// used by sycl
  EIGEN_DEVICE_FUNC EIGEN_STRONG_INLINE const TensorEvaluator<ArgType, Device>& impl() const{return m_impl;}

 protected:
  EIGEN_DEVICE_FUNC EIGEN_STRONG_INLINE Index srcCoeff(Index index) const
  {
    Index inputIndex = 0;
    if (static_cast<int>(Layout) == static_cast<int>(ColMajor)) {
      for (int i = NumDims - 1; i >= 0; --i) {
        const Index idx = index / m_fastOutputStrides[i];
        inputIndex += idx * m_inputStrides[i] + m_offsets[i];
        index -= idx * m_outputStrides[i];
      }
    } else {
      for (int i = 0; i < NumDims; ++i) {
        const Index idx = index / m_fastOutputStrides[i];
        inputIndex += idx * m_inputStrides[i] + m_offsets[i];
        index -= idx * m_outputStrides[i];
      }
    }
    return inputIndex;
  }

  static EIGEN_DEVICE_FUNC EIGEN_STRONG_INLINE Index clamp(Index value, Index min, Index max) {
#ifndef __SYCL_DEVICE_ONLY__
    return numext::maxi(min, numext::mini(max,value));
#else
    return cl::sycl::clamp(value, min, max);
#endif
  }

  array<Index, NumDims> m_outputStrides;
  array<internal::TensorIntDivisor<Index>, NumDims> m_fastOutputStrides;
  array<Index, NumDims> m_inputStrides;
  bool m_is_identity;
  TensorEvaluator<ArgType, Device> m_impl;
  const Device& m_device;
  DSizes<Index, NumDims> m_startIndices; // clamped startIndices
  DSizes<Index, NumDims> m_dimensions;
  DSizes<Index, NumDims> m_offsets; // offset in a flattened shape
  const Strides m_strides;
  std::size_t m_block_total_size_max;
  //use by sycl
  const StartIndices m_exprStartIndices;
  //use by sycl
  const StopIndices m_exprStopIndices;
};

// Eval as lvalue
template<typename StartIndices, typename StopIndices, typename Strides, typename ArgType, typename Device>
struct TensorEvaluator<TensorStridingSlicingOp<StartIndices, StopIndices, Strides, ArgType>, Device>
  : public TensorEvaluator<const TensorStridingSlicingOp<StartIndices, StopIndices, Strides, ArgType>, Device>
{
  typedef TensorEvaluator<const TensorStridingSlicingOp<StartIndices, StopIndices, Strides, ArgType>, Device> Base;
  typedef TensorStridingSlicingOp<StartIndices, StopIndices, Strides, ArgType> XprType;
  static const int NumDims = internal::array_size<Strides>::value;

  enum {
    IsAligned = false,
    PacketAccess = false,
    BlockAccess = false,
    Layout = TensorEvaluator<ArgType, Device>::Layout,
    CoordAccess = TensorEvaluator<ArgType, Device>::CoordAccess,
    RawAccess = false
  };

  EIGEN_DEVICE_FUNC EIGEN_STRONG_INLINE TensorEvaluator(const XprType& op, const Device& device)
    : Base(op, device)
    { }

  typedef typename XprType::Index Index;
  typedef typename XprType::Scalar Scalar;
  typedef typename XprType::CoeffReturnType CoeffReturnType;
  typedef typename PacketType<CoeffReturnType, Device>::type PacketReturnType;
  typedef Strides Dimensions;

  EIGEN_DEVICE_FUNC EIGEN_STRONG_INLINE CoeffReturnType& coeffRef(Index index)
  {
    if (this->m_is_identity) {
      return this->m_impl.coeffRef(index);
    } else {
      return this->m_impl.coeffRef(this->srcCoeff(index));
    }
  }
};


} // end namespace Eigen

#endif // EIGEN_CXX11_TENSOR_TENSOR_MORPHING_H<|MERGE_RESOLUTION|>--- conflicted
+++ resolved
@@ -809,16 +809,12 @@
   template <int StoreMode> EIGEN_DEVICE_FUNC EIGEN_STRONG_INLINE
   void writePacket(Index index, const PacketReturnType& x)
   {
-<<<<<<< HEAD
     if (this->m_is_identity) {
       this->m_impl.template writePacket<StoreMode>(index, x);
       return;
     }
 
-    const int packetSize = internal::unpacket_traits<PacketReturnType>::size;
-=======
     const int packetSize = PacketType<CoeffReturnType, Device>::size;
->>>>>>> 17221115
     Index inputIndices[] = {0, 0};
     Index indices[] = {index, index + packetSize - 1};
     if (static_cast<int>(Layout) == static_cast<int>(ColMajor)) {
